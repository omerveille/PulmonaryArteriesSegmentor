--- conflicted
+++ resolved
@@ -1,36 +1,20 @@
-<<<<<<< HEAD
-=======
 import importlib
->>>>>>> a3b211b7
 import os
 import sys
 from typing import Annotated, Optional
 
-import networkx as nx
 import numpy as np
-<<<<<<< HEAD
-import vtk
-
-=======
->>>>>>> a3b211b7
 import slicer
 import vtk
-from slicer import (vtkMRMLScalarVolumeNode, vtkMRMLMarkupsFiducialNode)
 from slicer.ScriptedLoadableModule import (ScriptedLoadableModuleWidget, ScriptedLoadableModuleLogic,
                                            ScriptedLoadableModule, ScriptedLoadableModuleTest)
 from slicer.parameterNodeWrapper import (
     parameterNodeWrapper,
     WithinRange,
 )
-<<<<<<< HEAD
-from slicer.parameterNodeWrapper.validators import Choice
-
+from slicer.util import VTKObservationMixin
+from vtkSlicerMarkupsModuleMRMLPython import vtkMRMLMarkupsNode
 from slicer import (vtkMRMLScalarVolumeNode, vtkMRMLMarkupsFiducialNode)
-import tempfile
-
-
-import importlib
-import sys
 
 try:
     to_reload = [key for key in sys.modules.keys() if "ransac_slicer." in key]
@@ -42,23 +26,8 @@
 from ransac_slicer.ransac import run_ransac
 from ransac_slicer.graph_branches import GraphBranches
 from ransac_slicer.branch_tree import BranchTree
-=======
-from slicer.util import VTKObservationMixin
-from vtkSlicerMarkupsModuleMRMLPython import vtkMRMLMarkupsNode
-
-try:
-    to_reload = [key for key in sys.modules.keys() if "ransac_slicer." in key]
-    for file_to_reload in to_reload:
-        sys.modules[file_to_reload] = importlib.reload(sys.modules[file_to_reload])
-except Exception as e:
-    print(f"Exception occurred while reloading\n{e}")
-
-from ransac_slicer.ransac import run_ransac
-from ransac_slicer.graph_branches import Graph_branches
-from ransac_slicer.branch_tree import Branch_tree
 from ransac_slicer.volume import volume
 
->>>>>>> a3b211b7
 
 #
 # pulmonary_arteries_segmentor_module
@@ -222,16 +191,11 @@
         self.addObserver(slicer.mrmlScene, slicer.mrmlScene.EndCloseEvent, self.onSceneEndClose)
 
         # Buttons
-<<<<<<< HEAD
         self.ui.createBranch.connect('clicked(bool)', self.create_branch)
         self.ui.clearTree.connect('clicked(bool)', self.graph_branches.clear_all)
         self.ui.clearTree.connect('clicked(bool)', self._checkCanApply)
         self.ui.saveTree.connect('clicked(bool)', self.graph_branches.save_networkX)
-=======
-        self.ui.applyButton.connect('clicked(bool)', self.onApplyButton)
         self.ui.segmentButton.connect('clicked(bool)', self.onStartSegmentationButton)
-        self.ui.applyButtonNewBranch.connect('clicked(bool)', self.onApplyButtonNewBranch)
->>>>>>> a3b211b7
 
         # Make sure parameter node is initialized (needed for module reload)
         self.initializeParameterNode()
@@ -311,6 +275,7 @@
                 self._parameterNode.directionPoint, self._parameterNode.percentInlierPoints,
                 self._parameterNode.percentThreshold, self._parameterNode.startingRadius]
 
+
     def _getParametersSegmentation(self) -> list:
         return [self._parameterNode.valueInflation, self._parameterNode.valueCurvature,
                 self._parameterNode.valueAttractionGradient, self._parameterNode.valueIterations,
@@ -318,8 +283,21 @@
                 self._parameterNode.segmentationMethod]
 
     def _checkCanApply(self, caller=None, event=None) -> None:
-<<<<<<< HEAD
-        if self._parameterNode and all(self._getParametersBegin()):
+        starting_point = self._parameterNode.startingPoint
+        direction_point = self._parameterNode.directionPoint
+
+        if starting_point and not self.hasObserver(starting_point, vtkMRMLMarkupsNode.PointAddedEvent,
+                                                   self._checkCanApply):
+            self.addObserver(starting_point, vtkMRMLMarkupsNode.PointAddedEvent, self._checkCanApply)
+            self.addObserver(starting_point, vtkMRMLMarkupsNode.PointRemovedEvent, self._checkCanApply)
+
+        if direction_point and not self.hasObserver(direction_point, vtkMRMLMarkupsNode.PointAddedEvent,
+                                                    self._checkCanApply):
+            self.addObserver(direction_point, vtkMRMLMarkupsNode.PointAddedEvent, self._checkCanApply)
+            self.addObserver(direction_point, vtkMRMLMarkupsNode.PointRemovedEvent, self._checkCanApply)
+
+        if self._parameterNode and all(
+                self._getParametersBegin()) and starting_point.GetNumberOfControlPoints() and direction_point.GetNumberOfControlPoints():
             self.ui.createBranch.enabled = True
             if len(self.graph_branches.names) == 0:
                 self.ui.createBranch.text = "Create root"
@@ -336,53 +314,13 @@
             self.ui.clearTree.enabled = True
             self.ui.saveTree.toolTip = "Save graph tree"
             self.ui.saveTree.enabled = True
-=======
-        starting_point = self._parameterNode.startingPoint
-        direction_point = self._parameterNode.directionPoint
-
-        if starting_point and not self.hasObserver(starting_point, vtkMRMLMarkupsNode.PointAddedEvent,
-                                                   self._checkCanApply):
-            self.addObserver(starting_point, vtkMRMLMarkupsNode.PointAddedEvent, self._checkCanApply)
-            self.addObserver(starting_point, vtkMRMLMarkupsNode.PointRemovedEvent, self._checkCanApply)
-
-        if direction_point and not self.hasObserver(direction_point, vtkMRMLMarkupsNode.PointAddedEvent,
-                                                    self._checkCanApply):
-            self.addObserver(direction_point, vtkMRMLMarkupsNode.PointAddedEvent, self._checkCanApply)
-            self.addObserver(direction_point, vtkMRMLMarkupsNode.PointRemovedEvent, self._checkCanApply)
-
-        if self._parameterNode and all(
-                self._getParametersBegin()) and starting_point.GetNumberOfControlPoints() and direction_point.GetNumberOfControlPoints():
-            self.ui.applyButton.toolTip = "Compute output volume"
-            self.ui.applyButton.enabled = True
-        else:
-            self.ui.applyButton.toolTip = "Select all input before starting the algorithm"
-            self.ui.applyButton.enabled = False
-
-        if self._parameterNode and all(self._getParametersBegin()) and len(
-                self.graph_branches.branch_list) != 0 and starting_point.GetNumberOfControlPoints() and direction_point.GetNumberOfControlPoints():
-            self.ui.applyButtonNewBranch.toolTip = "Compute new branch"
-            self.ui.applyButtonNewBranch.enabled = True
->>>>>>> a3b211b7
         else:
             self.ui.clearTree.toolTip = "Tree is already empty"
             self.ui.clearTree.enabled = False
             self.ui.saveTree.toolTip = "There is nothing to save"
             self.ui.saveTree.enabled = False
 
-        # TODO FOR tab branches
-
-<<<<<<< HEAD
     def create_branch(self) -> None:
-        with slicer.util.tryWithErrorDisplay("Failed to compute results.", waitCursor=True):
-            # Compute output
-            self.old_graph_branches = self.graph_branches
-            self.graph_branches = self.logic.processBranch(self._getParametersBegin(), self.graph_branches, self.ui.createBranch.text == "Create new branch")
-            self._checkCanApply()
-=======
-    def onApplyButton(self) -> None:
-        """
-        Run processing when user clicks "Apply" button.
-        """
         with slicer.util.tryWithErrorDisplay("Failed to compute segmentation.", waitCursor=True):
             # Compute output
             progress_bar = slicer.util.createProgressDialog(parent=slicer.util.mainWindow(), autoClose=False,
@@ -390,21 +328,12 @@
                                                             value=0)
             progress_bar.setCancelButton(None)
             slicer.app.processEvents()
-            self.graph_branches = Graph_branches(self.branch_tree)
-            self.graph_branches = self.logic.processBranch(self._getParametersBegin(), self.graph_branches, False)
+            self.old_graph_branches = self.graph_branches
+            self.graph_branches = self.logic.processBranch(self._getParametersBegin(), self.graph_branches, self.ui.createBranch.text == "Create new branch")
             progress_bar.hide()
             progress_bar.close()
-
-
-    def onApplyButtonNewBranch(self) -> None:
-        """
-        Run processing when user clicks "Apply" button.
-        """
-        with slicer.util.tryWithErrorDisplay("Failed to compute results.", waitCursor=True):
-            # Compute output
-            self.graph_branches = self.logic.processBranch(self._getParametersBegin(), self.graph_branches, True)
-
->>>>>>> a3b211b7
+            self._checkCanApply()
+
 
     def paintArteriesWithMarkup(self):
         segmentation = self.segmentationNode.GetSegmentation()
@@ -499,32 +428,11 @@
     def getParameterNode(self):
         return pulmonary_arteries_segmentor_moduleParameterNode(super().getParameterNode())
 
-<<<<<<< HEAD
     def processBranch(self, params: list, graph_branches: GraphBranches, isNewBranch: bool) -> None:
-        # [self._parameterNode.inputVolume, self._parameterNode.startingPoint, self._parameterNode.directionPoint, self._parameterNode.percentInlierPoints, self._parameterNode.percentThreshold, self._parameterNode.startingRadius]
-=======
-    def processBranch(self, params: list, graph_branches: Graph_branches, isNewBranch: bool) -> None:
->>>>>>> a3b211b7
         """
         def run_ransac(vol, input_centers_curve_path, output_centers_curve_path, input_contour_point_path,
          output_contour_point_path, starting_point, direction_point, starting_radius, pct_inlier_points, threshold):
         """
-<<<<<<< HEAD
-        with tempfile.TemporaryDirectory() as tmpdirname:
-            _, input_volume_path = tempfile.mkstemp(prefix="input_volume_", suffix=".nrrd", dir=tmpdirname)
-            slicer.util.exportNode(params[0], input_volume_path)
-
-            starting_point = np.array([0, 0, 0])
-            params[1].GetNthControlPointPosition(0, starting_point)
-
-            direction_point = np.array([0, 0, 0])
-            params[2].GetNthControlPointPosition(0, direction_point)
-
-            graph_branches = run_ransac(input_volume_path, starting_point, direction_point, params[5],
-                                                   params[3], params[4], graph_branches, isNewBranch)
-
-            return graph_branches
-=======
 
         vol = slicer.util.array(params[0].GetID())
         vol = vol.swapaxes(0, 2)
@@ -545,15 +453,7 @@
         graph_branches = run_ransac(vol, starting_point, direction_point, params[5],
                                     params[3], params[4], graph_branches, isNewBranch)
 
-        branch_graph = graph_branches.createNetworkX()
-        print(
-            f"number of nodes: {branch_graph.number_of_nodes()} and number of edges: {branch_graph.number_of_edges()}")
-        print(branch_graph.nodes, branch_graph.edges)
-        print(nx.get_edge_attributes(branch_graph, "centers_line"))
         return graph_branches
-
-
->>>>>>> a3b211b7
 #
 # pulmonary_arteries_segmentor_moduleTest
 #
