import qt

from .segmentation_utils import Signal, Icons

<<<<<<< HEAD
class TreeColumnRole:
=======
class Tree_column_role:
>>>>>>> a3b211b7
    NODE_ID = 0
    VISIBILITY_CENTER = 1
    VISIBILITY_CONTOUR = 2
    DELETE = 3

class BranchTreeItem(qt.QTreeWidgetItem):
  """Helper class holding nodeId and nodeName in the VesselBranchTree
  """

  def __init__(self, nodeId):
    qt.QTreeWidgetItem.__init__(self)
    self.nodeId = nodeId
    self.setIcon(TreeColumnRole.VISIBILITY_CENTER, Icons.visibleOn)
    self.setIcon(TreeColumnRole.VISIBILITY_CONTOUR, Icons.visibleOff)
    self.setIcon(TreeColumnRole.DELETE, Icons.delete)
    self.setFlags(self.flags() | qt.Qt.ItemIsEditable)
    self.updateText()

  @property
  def status(self):
    return self._status

  @status.setter
  def status(self, status):
    self._status = status
    self.updateText()

  def updateText(self):
    self.setText(0, f"{self.nodeId}")

class BranchTree(qt.QTreeWidget):
  """Tree representation of vessel branch nodes.

  Class enables inserting new vessel node branches after or before existing nodes.
  Class signals when modified or user interacts with the UI.
  """

  def __init__(self, parent=None):
    qt.QTreeWidget.__init__(self, parent)

    self.keyPressed = Signal("VesselBranchTreeItem, qt.Qt.Key")
    self.setContextMenuPolicy(qt.Qt.CustomContextMenu)
    self.customContextMenuRequested.connect(self.onContextMenu)
    self.editing_node = False
    self.itemChanged.connect(self.onItemChange)
    self.itemRenamed = Signal(str, str)
    self.itemDropped = Signal()
    self.itemDeleted = Signal("VesselBranchTreeItem")
    self.itemMergeOnlyChild = Signal("VesselBranchTreeItem")

    self._branchDict = {}

    # Configure tree widget
    self.setColumnCount(3)
    self.setHeaderLabels(["Branch Name", " Center", " Contour", ""])

    # Configure tree to have first section stretched and last sections to be at right of the layout
    # other columns will always be at minimum size fitting the icons
    self.header().setSectionResizeMode(0, qt.QHeaderView.Stretch)
    self.header().setStretchLastSection(False)
    self.header().setSectionResizeMode(1, qt.QHeaderView.ResizeToContents)
    self.header().setSectionResizeMode(2, qt.QHeaderView.ResizeToContents)
    self.header().setSectionResizeMode(3, qt.QHeaderView.ResizeToContents)
    self.headerItem().setIcon(TreeColumnRole.VISIBILITY_CENTER, Icons.toggleVisibility)
    self.headerItem().setIcon(TreeColumnRole.VISIBILITY_CONTOUR, Icons.toggleVisibility)
    self.headerItem().setIcon(TreeColumnRole.DELETE, Icons.delete)

    # Enable reordering by drag and drop
    self.setDragEnabled(False)
    self.setDropIndicatorShown(True)
    self.setDragDropMode(qt.QAbstractItemView.InternalMove)
    self.setAccessibleName("branch_tree")

  def mouseDoubleClickEvent(self, event):
    # Prevent the default double-click editing behavior
    event.ignore()

  def clear(self):
    self._branchDict = {}
    qt.QTreeWidget.clear(self)

  def clickItem(self, item):
    item = self.getTreeWidgetItem(item) if isinstance(item, str) else item
    self.setItemSelected(item)
    if item is not None:
      self.itemClicked.emit(item, 0)

  def setItemSelected(self, item):
    if item is not None:
      self.selectionModel().clearSelection()
      item.setSelected(True)

  def isInTree(self, nodeId):
    """
    Parameters
    ----------
    nodeId: str
      Id of the node which may ne in the tree.

    Returns
    -------
    bool
      True if nodeId is part of the tree, False otherwise.
    """
    return nodeId in self._branchDict.keys()

  def isRoot(self, nodeId):
    """
    :return: True if node doesn't have any parents
    """
    return self.getParentNodeId(nodeId) is None

  def dropEvent(self, event):
    """On drop event, enforce structure of the tree is not broken.
    """
    qt.QTreeWidget.dropEvent(self, event)
    self.enforceOneRoot()
    self.itemDropped.emit()

  def keyPressEvent(self, event):
    """Overridden from qt.QTreeWidget to notify listeners of key event

    Parameters
    ----------
    event: qt.QKeyEvent
    """
    if self.currentItem():
      self.keyPressed.emit(self.currentItem(), event.key())

    qt.QTreeWidget.keyPressEvent(self, event)

  def onContextMenu(self, position):
    renameAction = qt.QAction("Rename")
    renameAction.triggered.connect(self.renameItem)

    deleteAction = qt.QAction("Delete")
    deleteAction.triggered.connect(lambda :self.itemDeleted.emit(self.currentItem()))

    mergeOnlyChild = qt.QAction("MergeOnlyChild")
    item = self.itemAt(position)
    if len(self.getChildrenNodeId(item.text(0))) == 1:
        mergeOnlyChild.setEnabled(True)
    else:
        mergeOnlyChild.setEnabled(False)
    mergeOnlyChild.triggered.connect(lambda :self.itemMergeOnlyChild.emit(self.currentItem()))

    menu = qt.QMenu(self)
    menu.addAction(renameAction)
    menu.addAction(deleteAction)
    menu.addAction(mergeOnlyChild)

    menu.exec_(self.mapToGlobal(position))

  def onItemChange(self, item, column):
    if self.editing_node:
      self.editing_node = False
      previous = item.nodeId
      new = item.text(0)

      # Forbid renaming with existing name
      if self.isInTree(new):
        item.updateText()
        return

      self._branchDict[item.text(0)] = self._branchDict.pop(item.nodeId)
      item.nodeId = new
      item.updateText()
      self.itemRenamed.emit(previous, new)

  def renameItem(self):
    item: BranchTreeItem = self.currentItem()
    self.editing_node = True
    self.editItem(item, 0)

  def _takeItem(self, nodeId):
    """Remove item with given item id from the tree. Removes it from its parent if necessary
    """
    if nodeId is None:
      return None
    elif nodeId in self._branchDict:
      nodeItem = self._branchDict[nodeId]
      self._removeFromParent(nodeItem)
      return nodeItem
    else:
      return BranchTreeItem(nodeId)

  def _removeFromParent(self, nodeItem):
    """Remove input node item from its parent if it is attached to an item or from the TreeWidget if at the root
    """
    parent = nodeItem.parent()
    if parent is not None:
      parent.removeChild(nodeItem)
    else:
      self.takeTopLevelItem(self.indexOfTopLevelItem(nodeItem))

  def _insertNode(self, nodeId, parentId):
    """Insert the nodeId with input node name as child of the item whose name is parentId. If parentId is None, the item
    will be added as a root of the tree

    Parameters
    ----------
    nodeId: str
      Unique id of the node to add to the tree
    parentId: str or None
      Unique id of the parent node. If None or "" will add node as root
    """
    nodeItem = self._takeItem(nodeId)
    if not parentId:
      hasRoot = self.topLevelItemCount > 0
      self.addTopLevelItem(nodeItem)
      if hasRoot:
        rootItem = self.takeTopLevelItem(0)
        nodeItem.addChild(rootItem)
    else:
      self._branchDict[parentId].addChild(nodeItem)

    self._branchDict[nodeId] = nodeItem
    return nodeItem

  def insertAfterNode(self, nodeId, parentNodeId):
    """Insert given node after the input parent Id. Inserts new node as root if parentNodeId is None.
    If root is already present in the tree and insert after None is used, new node will become the parent of existing
    root node.

    Parameters
    ----------
    nodeId: str
      Unique ID of the node to insert in the tree
    parentNodeId: str or None
      Unique ID of the parent node. If None, new node will be inserted as root.
    status: PlaceStatus

    Raises
    ------
      ValueError
        If parentNodeId is not None and doesn't exist in the tree
    """
    self._insertNode(nodeId, parentNodeId)
    self.expandAll()

  def removeNode(self, nodeId):
    """Remove given node from tree.

    If node is root, only remove if it has exactly one direct child and replace root by child. Else does nothing.
    If intermediate item, move each child of node to node parent.

    Parameters
    ----------
    nodeId: str
      Id of the node to remove from tree

    Returns
    -------
    bool - True if node was removed, False otherwise
    """
    nodeItem = self._branchDict[nodeId]
    if nodeItem.parent() is None:
      return False
    else:
      self._removeIntermediateItem(nodeItem, nodeId)
      return True

  def _removeIntermediateItem(self, nodeItem, nodeId):
    """Move each child of node to node parent and remove item.
    """
    parentItem = nodeItem.parent()
    parentItem.takeChild(parentItem.indexOfChild(nodeItem))
    for child in nodeItem.takeChildren():
      parentItem.addChild(child)
    del self._branchDict[nodeId]

  def getParentNodeId(self, childNodeId):
    """

    Parameters
    ----------
    childNodeId: str
      Node for which we want the parent id

    Returns
    -------
    str or None
      Id of the parent item or None if node has no parent
    """
    parentItem = self._branchDict[childNodeId].parent()
    return parentItem.nodeId if parentItem is not None else None

  def getChildrenNodeId(self, parentNodeId):
    """
    Returns
    -------
    List[str]
      List of nodeIds of every children associated with parentNodeId
    """
    parent = self._branchDict[parentNodeId]
    return [parent.child(i).nodeId for i in range(parent.childCount())]

  def getNodeList(self):
    """
    Returns
    -------
    List[str]
      List of every nodeIds referenced in the tree
    """
    return self._branchDict.keys()

  def getTreeWidgetItem(self, nodeId):
    return self._branchDict[nodeId] if nodeId in self._branchDict else None

  def getText(self, nodeId):
    item = self.getTreeWidgetItem(nodeId)
    return item.text(0) if item is not None else ""

  def isLeaf(self, nodeId):
    """
    Returns
    -------
    bool
      True if nodeId has no children item, False otherwise
    """
    return len(self.getChildrenNodeId(nodeId)) == 0

  def enforceOneRoot(self):
    """Reorders tree to have only one root item. If elements are defined after root, they will be inserted before
    current root. Methods is called during drop events.
    """
    # Early return if tree has at most one root
    if self.topLevelItemCount <= 1:
      return

    # Set current root as second item child
    newRoot = self.takeTopLevelItem(1)
    currentRoot = self.takeTopLevelItem(0)
    newRoot.addChild(currentRoot)

    # Add the new root to the tree
    self.insertTopLevelItem(0, newRoot)

    # Expand both items
    newRoot.setExpanded(True)
    currentRoot.setExpanded(True)

    # Call recursively until the whole tree has only one root
    self.enforceOneRoot()<|MERGE_RESOLUTION|>--- conflicted
+++ resolved
@@ -2,11 +2,7 @@
 
 from .segmentation_utils import Signal, Icons
 
-<<<<<<< HEAD
 class TreeColumnRole:
-=======
-class Tree_column_role:
->>>>>>> a3b211b7
     NODE_ID = 0
     VISIBILITY_CENTER = 1
     VISIBILITY_CONTOUR = 2
@@ -35,6 +31,7 @@
     self.updateText()
 
   def updateText(self):
+    self.setText(0, f"{self.nodeId}")
     self.setText(0, f"{self.nodeId}")
 
 class BranchTree(qt.QTreeWidget):
